--- conflicted
+++ resolved
@@ -3,12 +3,8 @@
 test from Linux
 
 First Commit
-<<<<<<< HEAD
 2nd commit
 3rd commit
 4th commit
-
 merging to branch1
-=======
-GONE!!!!
->>>>>>> 95ea551f
+GONE!!!!