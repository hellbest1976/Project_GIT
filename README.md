--- conflicted
+++ resolved
@@ -1,14 +1,4 @@
 
 # Project_GIT
 test from Linux
-<<<<<<< HEAD
 
-First Commit
-2nd commit
-3rd commit
-4th commit
-merging to branch1
-GONE!!!!
-=======
-hi this is nagarjuna reddy from EARTH.
->>>>>>> 9f76e355
